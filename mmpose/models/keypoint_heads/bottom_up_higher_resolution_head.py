import torch
import torch.nn as nn
from mmcv.cnn import (build_conv_layer, build_upsample_layer, constant_init,
                      normal_init)

<<<<<<< HEAD
from ..backbones.resnet import BasicBlock, Bottleneck
=======
from mmpose.models.builder import build_loss
from ..backbones.resnet import BasicBlock
>>>>>>> ef2799c1
from ..builder import HEADS


@HEADS.register_module()
class BottomUpHigherResolutionHead(nn.Module):
    """Bottom-up head for Higher Resolution.

    Args:
        in_channels (int): Number of input channels.
        num_joints (int): Number of joints
        tag_per_joint (bool): If tag_per_joint is True,
            the dimension of tags equals to num_joints,
            else the dimension of tags is 1. Default: True
        extra:
        num_deconv_layers (int): Number of deconv layers.
            num_deconv_layers should >= 0. Note that 0 means
            no deconv layers.
        num_deconv_filters (list|tuple): Number of filters.
            If num_deconv_layers > 0, the length of
        num_deconv_kernels (list|tuple): Kernel sizes.
        cat_output (list[bool]): Option to concat outputs.
        with_ae_loss (list[bool]): Option to use ae loss.
        loss_keypoint (dict): Config for loss. Default: None.
    """

    def __init__(self,
                 in_channels,
                 num_joints,
                 tag_per_joint=True,
                 extra=None,
                 upsample_type='deconv',
                 num_deconv_layers=1,
                 num_deconv_filters=(32, ),
                 num_deconv_kernels=(4, ),
                 num_basic_blocks=4,
                 block_type='Basic',
                 cat_output=None,
                 with_ae_loss=None,
                 loss_keypoint=None):
        super().__init__()

        self.loss = build_loss(loss_keypoint)
        dim_tag = num_joints if tag_per_joint else 1

        self.num_deconvs = num_deconv_layers
        self.cat_output = cat_output

        final_layer_output_channels = []

        if with_ae_loss[0]:
            out_channels = num_joints + dim_tag
        else:
            out_channels = num_joints

        final_layer_output_channels.append(out_channels)
        for i in range(num_deconv_layers):
            if with_ae_loss[i + 1]:
                out_channels = num_joints + dim_tag
            else:
                out_channels = num_joints
            final_layer_output_channels.append(out_channels)

        deconv_layer_output_channels = []
        for i in range(num_deconv_layers):
            if with_ae_loss[i]:
                out_channels = num_joints + dim_tag
            else:
                out_channels = num_joints
            deconv_layer_output_channels.append(out_channels)

        self.final_layers = self._make_final_layers(
            in_channels, final_layer_output_channels, extra, num_deconv_layers,
            num_deconv_filters)

        assert block_type in {'Basic', 'Bottleneck'}
        block = BasicBlock if block_type == 'Basic' else Bottleneck

        self.deconv_layers = self._make_deconv_layers(
            in_channels, deconv_layer_output_channels, num_deconv_layers,
            num_deconv_filters, num_deconv_kernels, num_basic_blocks,
            cat_output, upsample_type, block)

    @staticmethod
    def _make_final_layers(in_channels, final_layer_output_channels, extra,
                           num_deconv_layers, num_deconv_filters):
        """Make final layers."""
        if extra is not None and 'final_conv_kernel' in extra:
            assert extra['final_conv_kernel'] in [1, 3]
            if extra['final_conv_kernel'] == 3:
                padding = 1
            else:
                padding = 0
            kernel_size = extra['final_conv_kernel']
        else:
            kernel_size = 1
            padding = 0

        final_layers = []
        final_layers.append(
            build_conv_layer(
                cfg=dict(type='Conv2d'),
                in_channels=in_channels,
                out_channels=final_layer_output_channels[0],
                kernel_size=kernel_size,
                stride=1,
                padding=padding))

        for i in range(num_deconv_layers):
            in_channels = num_deconv_filters[i]
            final_layers.append(
                build_conv_layer(
                    cfg=dict(type='Conv2d'),
                    in_channels=in_channels,
                    out_channels=final_layer_output_channels[i + 1],
                    kernel_size=kernel_size,
                    stride=1,
                    padding=padding))

        return nn.ModuleList(final_layers)

    def _make_deconv_layers(self, in_channels, deconv_layer_output_channels,
                            num_deconv_layers, num_deconv_filters,
                            num_deconv_kernels, num_basic_blocks, cat_output,
                            upsample_type='deconv', block=BasicBlock):
        """Make deconv layers."""
        deconv_layers = []
        for i in range(num_deconv_layers):
            if cat_output[i]:
                in_channels += deconv_layer_output_channels[i]

            planes = num_deconv_filters[i]
            deconv_kernel, padding, output_padding = \
                self._get_deconv_cfg(num_deconv_kernels[i])

            layers = []
            assert upsample_type in {'deconv', 'bilinear'}
            if upsample_type == 'deconv':
                layers.append(
                    nn.Sequential(
                        build_upsample_layer(
                            dict(type='deconv'),
                            in_channels=in_channels,
                            out_channels=planes,
                            kernel_size=deconv_kernel,
                            stride=2,
                            padding=padding,
                            output_padding=output_padding,
                            bias=False),
                        nn.BatchNorm2d(planes, momentum=0.1),
                        nn.ReLU(inplace=True)))
            else:
                layers.append(
                    nn.Sequential(
                        build_upsample_layer(
                            dict(type='bilinear'),
                            scale_factor=2),
                        nn.Conv2d(in_channels, planes, 1),
                        nn.BatchNorm2d(planes, momentum=0.1),
                        nn.ReLU(inplace=True)))

            for _ in range(num_basic_blocks):
                layers.append(nn.Sequential(block(planes, planes), ))
            deconv_layers.append(nn.Sequential(*layers))
            in_channels = planes

        return nn.ModuleList(deconv_layers)

    @staticmethod
    def _get_deconv_cfg(deconv_kernel):
        """Get configurations for deconv layers."""
        if deconv_kernel == 4:
            padding = 1
            output_padding = 0
        elif deconv_kernel == 3:
            padding = 1
            output_padding = 1
        elif deconv_kernel == 2:
            padding = 0
            output_padding = 0
        else:
            raise ValueError(f'Not supported num_kernels ({deconv_kernel}).')

        return deconv_kernel, padding, output_padding

    def get_loss(self, output, targets, masks, joints):
        """Calculate bottom-up keypoint loss.

        Note:
            batch_size: N
            num_keypoints: K
            num_outputs: O
            heatmaps height: H
            heatmaps weight: W

        Args:
            output (torch.Tensor[NxKxHxW]): Output heatmaps.
            targets(List(torch.Tensor[NxKxHxW])): Multi-scale target heatmaps.
            masks(List(torch.Tensor[NxHxW])): Masks of multi-scale target
                                              heatmaps
            joints(List(torch.Tensor[NxMxKx2])): Joints of multi-scale target
                                                 heatmaps for ae loss
        """

        losses = dict()

        heatmaps_losses, push_losses, pull_losses = self.loss(
            output, targets, masks, joints)

        for idx in range(len(targets)):
            if heatmaps_losses[idx] is not None:
                heatmaps_loss = heatmaps_losses[idx].mean(dim=0)
                if 'heatmap_loss' not in losses:
                    losses['heatmap_loss'] = heatmaps_loss
                else:
                    losses['heatmap_loss'] += heatmaps_loss
            if push_losses[idx] is not None:
                push_loss = push_losses[idx].mean(dim=0)
                if 'push_loss' not in losses:
                    losses['push_loss'] = push_loss
                else:
                    losses['push_loss'] += push_loss
            if pull_losses[idx] is not None:
                pull_loss = pull_losses[idx].mean(dim=0)
                if 'pull_loss' not in losses:
                    losses['pull_loss'] = pull_loss
                else:
                    losses['pull_loss'] += pull_loss

        return losses

    def forward(self, x):
        """Forward function."""
        if isinstance(x, list):
            x = x[0]

        final_outputs = []
        y = self.final_layers[0](x)
        final_outputs.append(y)

        for i in range(self.num_deconvs):
            if self.cat_output[i]:
                x = torch.cat((x, y), 1)

            x = self.deconv_layers[i](x)
            y = self.final_layers[i + 1](x)
            final_outputs.append(y)

        return final_outputs

    def init_weights(self):
        """Initialize model weights."""
        for _, m in self.deconv_layers.named_modules():
            if isinstance(m, nn.ConvTranspose2d):
                normal_init(m, std=0.001)
            elif isinstance(m, nn.BatchNorm2d):
                constant_init(m, 1)
        for _, m in self.final_layers.named_modules():
            if isinstance(m, nn.Conv2d):
                normal_init(m, std=0.001, bias=0)<|MERGE_RESOLUTION|>--- conflicted
+++ resolved
@@ -3,12 +3,8 @@
 from mmcv.cnn import (build_conv_layer, build_upsample_layer, constant_init,
                       normal_init)
 
-<<<<<<< HEAD
+from mmpose.models.builder import build_loss
 from ..backbones.resnet import BasicBlock, Bottleneck
-=======
-from mmpose.models.builder import build_loss
-from ..backbones.resnet import BasicBlock
->>>>>>> ef2799c1
 from ..builder import HEADS
 
 
